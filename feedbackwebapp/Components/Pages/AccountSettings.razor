@page "/account-settings"
@using FeedbackWebApp.Services
@using FeedbackWebApp.Services.Authentication
@using FeedbackWebApp.Services.Interfaces
@using FeedbackWebApp.Components.Account
@using FeedbackWebApp.Services.Account
@using FeedbackWebApp.Components.Shared
@using SharedDump.Models.Account
@using SharedDump.Utils.Account
@using Microsoft.JSInterop
@using Microsoft.AspNetCore.Components.Web
@inject IUserManagementService UserManagementService
@inject IAuthenticationService AuthService
@inject IAccountServiceProvider AccountServiceProvider
@inject IToastService ToastService
@inject IJSRuntime JSRuntime
@inject NavigationManager Navigation

<PageTitle>Account Settings - FeedbackFlow</PageTitle>

<div class="container my-4">
    <div class="row justify-content-center">
        <div class="col-lg-8">
            <div class="card shadow-sm">
                <div class="card-header bg-danger text-white">
                    <h4 class="mb-0">
                        <i class="bi bi-person-gear me-2"></i>
                        Account Settings
                    </h4>
                </div>
                <div class="card-body">
                    @if (isLoading)
                    {
                        <div class="text-center py-4">
                            <div class="spinner-border text-primary" role="status">
                                <span class="visually-hidden">Loading...</span>
                            </div>
                            <p class="mt-2 text-muted">Loading account information...</p>
                        </div>
                    }
                    else if (userInfo != null)
                    {
                        @if (!string.IsNullOrEmpty(errorMessage))
                        {
                            <div class="alert alert-warning" role="alert">
                                <i class="bi bi-exclamation-triangle me-2"></i>
                                <strong>Loading Issue:</strong> @errorMessage
                                <br><small>Account information displayed below may be from cached authentication data.</small>
                            </div>
                        }
                        
                        <!-- Account Information -->
                        <div class="row mb-4">
                            <div class="col-md-4">
                                <h5 class="text-primary">Account Information</h5>
                                @if (userAccount?.Tier == AccountTier.SuperUser)
                                {
                                    <div class="mt-2">
                                        <span class="badge bg-warning text-dark fs-6">
                                            <i class="bi bi-star-fill me-1"></i>
                                            Super User
                                        </span>
                                        <p class="text-muted small mt-1 mb-0">Administrative Account</p>
                                    </div>
                                }
                                else if (userAccount?.Tier == AccountTier.Admin)
                                {
                                    <div class="mt-2">
                                        <span class="badge bg-warning text-dark fs-6">
                                            <i class="bi bi-star-fill me-1"></i>
                                            Admin
                                        </span>
                                        <p class="text-muted small mt-1 mb-0">Administrative Account</p>
                                    </div>
                                }
                            </div>
                            <div class="col-md-8">
                                <div class="mb-3">
                                    <label class="form-label fw-bold">Name</label>
                                    <p class="form-control-plaintext">
                                        @userInfo.Name
                                        @if (userAccount?.Tier == AccountTier.SuperUser)
                                        {
                                            <span class="badge bg-warning text-dark ms-2">
                                                <i class="bi bi-star-fill me-1"></i>
                                                Super User
                                            </span>
                                        }
                                        else if (userAccount?.Tier == AccountTier.Admin)
                                        {
                                            <span class="badge bg-warning text-dark ms-2">
                                                <i class="bi bi-star-fill me-1"></i>
                                                Admin
                                            </span>
                                        }
                                    </p>
                                </div>
                                @if (!string.IsNullOrEmpty(userInfo.Email))
                                {
                                    <div class="mb-3">
                                        <label class="form-label fw-bold">Email</label>
                                        <p class="form-control-plaintext">@userInfo.Email</p>
                                    </div>
                                }
                                <div class="mb-3">
                                    <label class="form-label fw-bold">Authentication Provider</label>
                                    <p class="form-control-plaintext">
                                        <span class="badge bg-secondary">@userInfo.AuthProvider</span>
                                    </p>
                                </div>
                                <div class="mb-3">
                                    <label class="form-label fw-bold">Account Created</label>
                                    <p class="form-control-plaintext">@userInfo.CreatedAt.ToString("MMMM d, yyyy 'at' h:mm tt")</p>
                                </div>
                                <div class="mb-3">
                                    <label class="form-label fw-bold">Last Login</label>
                                    <p class="form-control-plaintext">@userInfo.LastLoginAt.ToString("MMMM d, yyyy 'at' h:mm tt")</p>
                                </div>
                            </div>
                        </div>

                        <hr class="my-4">

                        <!-- Email Preferences -->
                        <div class="row mb-4">
                            <div class="col-md-4">
                                <h5 class="text-primary">Email Preferences</h5>
                                <p class="text-muted small">
                                    Set a preferred email address for notifications. If not set, your account email will be used.
                                </p>
                            </div>
                            <div class="col-md-8">
                                <div class="mb-3">
                                    <label for="preferredEmail" class="form-label fw-bold">Preferred Email Address</label>
                                    <div class="input-group">
                                        <input type="email" 
                                               class="form-control" 
                                               id="preferredEmail"
                                               @bind="preferredEmailInput" 
                                               @bind:event="oninput"
                                               placeholder="@(userInfo?.Email ?? "") (your account email)"
                                               disabled="@isUpdatingEmail" />
                                        <button class="btn btn-outline-primary" 
                                                type="button" 
                                                @onclick="UpdatePreferredEmailAsync"
                                                disabled="@(isUpdatingEmail || !hasEmailChanged)">
                                            @if (isUpdatingEmail)
                                            {
                                                <span class="spinner-border spinner-border-sm me-1" role="status"></span>
                                                <span>Saving...</span>
                                            }
                                            else
                                            {
                                                <i class="bi bi-check-lg me-1"></i>
                                                <span>Update</span>
                                            }
                                        </button>
                                    </div>
                                    @if (!string.IsNullOrEmpty(emailUpdateMessage))
                                    {
                                        <div class="@($"alert alert-{(emailUpdateSuccess ? "success" : "danger")} mt-2 mb-0")" role="alert">
                                            <i class="@($"bi bi-{(emailUpdateSuccess ? "check-circle" : "exclamation-triangle")}-fill me-2")"></i>
                                            @emailUpdateMessage
                                        </div>
                                    }
                                    <div class="form-text">
                                        <small class="text-muted">
                                            <strong>Current:</strong> @(string.IsNullOrEmpty(userInfo?.PreferredEmail) ? $"{userInfo?.Email ?? ""} (account email)" : userInfo.PreferredEmail)
                                        </small>
                                    </div>
                                </div>
                            </div>
                        </div>

                        <!-- Email Notification Settings -->
                        <div class="row mb-4">
                            <div class="col-md-4">
                                <h6 class="text-primary">📧 Report Notifications</h6>
                                <p class="text-muted small">
                                    Configure when you'd like to receive email notifications about your reports.
                                </p>
                                @if (userAccount != null && !AccountTierUtils.SupportsEmailNotifications(userAccount.Tier))
                                {
                                    <p class="text-muted small">
                                        <i class="bi bi-star-fill text-warning me-1"></i>
                                        <strong>Pro feature</strong> - Upgrade to Pro or Pro+ to receive email notifications.
                                    </p>
                                }
                            </div>
                            <div class="col-md-8">
                                @if (userAccount != null && AccountTierUtils.SupportsEmailNotifications(userAccount.Tier))
                                {
                                    <div class="card border-light">
                                        <div class="card-body p-3">
                                            <!-- Enable Notifications Toggle -->
                                            <div class="form-check form-switch mb-3">
                                                <input class="form-check-input" 
                                                       type="checkbox" 
                                                       id="emailNotificationsEnabled"
                                                       @bind="emailNotificationsEnabled"
                                                       @bind:event="onchange"
                                                       @bind:after="UpdateEmailNotificationSettings"
                                                       disabled="@isUpdatingEmailSettings">
                                                <label class="form-check-label fw-bold" for="emailNotificationsEnabled">
                                                    Enable email notifications
                                                </label>
                                            </div>
                                            
                                            @if (emailNotificationsEnabled)
                                            {
                                                <!-- Frequency Selection -->
                                                <div class="mb-3">
                                                    <label class="form-label">Notification Frequency</label>
                                                    <select class="form-select" 
                                                            @bind="selectedEmailFrequency"
                                                            @bind:event="onchange"
                                                            @bind:after="UpdateEmailNotificationSettings"
                                                            disabled="@isUpdatingEmailSettings">
                                                        <option value="@((int)EmailReportFrequency.Individual)">Individual reports (send email for each report)</option>
                                                        <option value="@((int)EmailReportFrequency.WeeklyDigest)">Weekly digest (combine all reports)</option>
                                                    </select>
                                                </div>
                                            }
                                            
                                            @if (isUpdatingEmailSettings)
                                            {
                                                <div class="text-muted small">
                                                    <span class="spinner-border spinner-border-sm me-1" role="status"></span>
                                                    Updating settings...
                                                </div>
                                            }
                                            
                                            @if (!string.IsNullOrEmpty(emailSettingsMessage))
                                            {
                                                <div class="alert @(emailSettingsSuccess ? "alert-success" : "alert-danger") alert-sm py-2 mt-2">
                                                    <small>@emailSettingsMessage</small>
                                                </div>
                                            }
                                            
                                            <div class="form-text">
                                                <small class="text-muted">
                                                    <i class="bi bi-info-circle me-1"></i>
                                                    Email notifications will be sent to: <strong>@(string.IsNullOrEmpty(userAccount?.PreferredEmail) ? userInfo?.Email : userAccount.PreferredEmail)</strong>
                                                </small>
                                            </div>
                                        </div>
                                    </div>
                                }
                                else
                                {
                                    <!-- Tier restriction message with upgrade prompt -->
                                    <div class="card border-warning">
                                        <div class="card-body p-3 text-center">
                                            <div class="mb-3">
                                                <i class="bi bi-star-fill text-warning" style="font-size: 2rem;"></i>
                                            </div>
                                            <h6 class="text-warning mb-2">Email Notifications - Pro Feature</h6>
                                            <p class="text-muted mb-3">
                                                Get notified when your reports are ready! Email notifications are available for Pro and Pro+ subscribers.
                                            </p>
                                            <div class="d-flex gap-2 justify-content-center flex-wrap">
                                                <button class="btn btn-warning btn-sm" @onclick="() => HandleUpgradeRequest(AccountTier.Pro)">
                                                    <i class="bi bi-arrow-up-circle me-1"></i>
                                                    Upgrade to Pro
                                                </button>
                                                <button class="btn btn-outline-warning btn-sm" @onclick="() => HandleUpgradeRequest(AccountTier.ProPlus)">
                                                    <i class="bi bi-star-fill me-1"></i>
                                                    Upgrade to Pro+
                                                </button>
                                            </div>
                                            <div class="mt-2">
                                                <small class="text-muted">
                                                    <i class="bi bi-check-circle-fill text-success me-1"></i>
                                                    Individual report notifications when generated
                                                    <br>
                                                    <i class="bi bi-check-circle-fill text-success me-1"></i>
                                                    Weekly digest options
                                                </small>
                                            </div>
                                        </div>
                                    </div>
                                }
                            </div>
                        </div>

                        <hr class="my-4">

                        <!-- Usage Dashboard -->
                        @if (!isLoadingUsage)
                        {
                            <div class="row mb-4">
                                <div class="col-12">
                                    <h5 class="text-primary mb-3">
                                        <i class="bi bi-graph-up me-2"></i>
                                        Current Usage
                                    </h5>
                                    <UsageDashboard UserAccount="@userAccount" 
                                                    Limits="@accountLimits" 
                                                    IsLoading="@false" />
                                </div>
                            </div>

                            <hr class="my-4">

                            <!-- Tier Comparison -->
                            <div class="row mb-4">
                                <div class="col-12">
                                    <h5 class="text-primary mb-3">
                                        <i class="bi bi-star me-2"></i>
                                        Available Plans
                                    </h5>
                                    <TierComparison CurrentTier="@(userAccount?.Tier ?? AccountTier.Free)" 
                                                    UserAccount="@userAccount" 
                                                    Tiers="@tierInformation"
                                                    IsLoading="@false"
                                                    ErrorMessage="@tierErrorMessage"
                                                    OnUpgradeRequest="@HandleUpgradeRequest" />
                                </div>
                            </div>

                            <hr class="my-4">
                        }
                        else
                        {
                            <!-- Loading state for usage and tier information -->
                            <div class="row mb-4">
                                <div class="col-12">
                                    <h5 class="text-primary mb-3">
                                        <i class="bi bi-graph-up me-2"></i>
                                        Usage & Plans
                                    </h5>
                                    
                                    <!-- Usage Dashboard Loading -->
                                    <UsageDashboard UserAccount="@null" 
                                                    Limits="@null" 
                                                    IsLoading="@true" />
                                    
                                    <hr class="my-3">
                                    
                                    <!-- Tier Comparison Loading -->
                                    <TierComparison CurrentTier="@AccountTier.Free" 
                                                    UserAccount="@null" 
                                                    Tiers="@null"
                                                    IsLoading="@true"
                                                    ErrorMessage=""
                                                    OnUpgradeRequest="@HandleUpgradeRequest" />
                                </div>
                            </div>

                            <hr class="my-4">
                        }

<<<<<<< HEAD
                        <!-- API Key Management -->
                        @if (userAccount != null && AccountTierUtils.SupportsApiKeyGeneration(userAccount.Tier))
                        {
                            <div class="row mb-4">
                                <div class="col-md-4">
                                    <h5 class="text-primary">
                                        <i class="bi bi-key me-2"></i>
                                        API Key Management
                                    </h5>
                                    <p class="text-muted small">
                                        Generate and manage your API key for programmatic access to FeedbackFlow functions.
                                    </p>
                                </div>
                                <div class="col-md-8">
                                    @if (isLoadingApiKey)
                                    {
                                        <div class="card border-light">
                                            <div class="card-body p-3 text-center">
                                                <div class="spinner-border text-primary" role="status">
                                                    <span class="visually-hidden">Loading...</span>
                                                </div>
                                                <p class="mt-2 text-muted">Loading API key information...</p>
                                            </div>
                                        </div>
                                    }
                                    else if (userApiKey != null)
                                    {
                                        <div class="card @(userApiKey.IsEnabled ? "border-success" : "border-warning")">
                                            <div class="card-body p-3">
                                                <div class="d-flex justify-content-between align-items-start mb-3">
                                                    <div>
                                                        <h6 class="mb-1">
                                                            <i class="bi bi-key me-1"></i>
                                                            @userApiKey.Name
                                                        </h6>
                                                        <small class="text-muted">
                                                            Created: @userApiKey.CreatedAt.ToString("MMM d, yyyy")
                                                        </small>
                                                    </div>
                                                    <span class="badge @(userApiKey.IsEnabled ? "bg-success" : "bg-warning text-dark")">
                                                        @(userApiKey.IsEnabled ? "Enabled" : "Disabled")
                                                    </span>
                                                </div>

                                                <div class="mb-3">
                                                    <label class="form-label small text-muted">API Key</label>
                                                    <div class="input-group">
                                                        <input type="@(showApiKey ? "text" : "password")" 
                                                               class="form-control font-monospace" 
                                                               value="@userApiKey.Key" 
                                                               readonly>
                                                        <button class="btn btn-outline-secondary" 
                                                                type="button" 
                                                                @onclick="ToggleApiKeyVisibility">
                                                            <i class="bi bi-@(showApiKey ? "eye-slash" : "eye")"></i>
                                                        </button>
                                                        <button class="btn btn-outline-primary" 
                                                                type="button" 
                                                                @onclick="() => CopyToClipboard(userApiKey.Key)">
                                                            <i class="bi bi-clipboard"></i>
                                                        </button>
                                                    </div>
                                                </div>

                                                @if (!userApiKey.IsEnabled)
                                                {
                                                    <div class="alert alert-warning alert-sm py-2 mb-3">
                                                        <small>
                                                            <i class="bi bi-exclamation-triangle me-1"></i>
                                                            <strong>API Key Disabled:</strong> Your API key is currently disabled. 
                                                            Contact an administrator to enable it for use.
                                                        </small>
                                                    </div>
                                                }

                                                <div class="d-flex gap-2">
                                                    <button class="btn btn-danger btn-sm" 
                                                            @onclick="DeleteApiKeyAsync"
                                                            disabled="@isApiKeyProcessing">
                                                        @if (isApiKeyProcessing)
                                                        {
                                                            <span class="spinner-border spinner-border-sm me-1" role="status"></span>
                                                        }
                                                        else
                                                        {
                                                            <i class="bi bi-trash me-1"></i>
                                                        }
                                                        <span>Delete Key</span>
                                                    </button>
                                                </div>

                                                @if (!string.IsNullOrEmpty(apiKeyMessage))
                                                {
                                                    <div class="alert @(apiKeySuccess ? "alert-success" : "alert-danger") alert-sm py-2 mt-2">
                                                        <small>@apiKeyMessage</small>
                                                    </div>
                                                }
                                            </div>
                                        </div>
                                    }
                                    else
                                    {
                                        <div class="card border-light">
                                            <div class="card-body p-3 text-center">
                                                <div class="mb-3">
                                                    <i class="bi bi-key text-muted" style="font-size: 2rem;"></i>
                                                </div>
                                                <h6 class="text-muted mb-2">No API Key</h6>
                                                <p class="text-muted mb-3">
                                                    You haven't generated an API key yet. Create one to access FeedbackFlow functions programmatically.
                                                </p>
                                                <button class="btn btn-primary" 
                                                        @onclick="CreateApiKeyAsync"
                                                        disabled="@isApiKeyProcessing">
                                                    @if (isApiKeyProcessing)
                                                    {
                                                        <span class="spinner-border spinner-border-sm me-1" role="status"></span>
                                                        <span>Creating...</span>
                                                    }
                                                    else
                                                    {
                                                        <i class="bi bi-plus-circle me-1"></i>
                                                        <span>Generate API Key</span>
                                                    }
                                                </button>

                                                @if (!string.IsNullOrEmpty(apiKeyMessage))
                                                {
                                                    <div class="alert @(apiKeySuccess ? "alert-success" : "alert-danger") alert-sm py-2 mt-3">
                                                        <small>@apiKeyMessage</small>
                                                    </div>
                                                }
                                            </div>
                                        </div>
                                    }

                                    <div class="form-text mt-2">
                                        <small class="text-muted">
                                            <i class="bi bi-info-circle me-1"></i>
                                            Use your API key to access:
                                            <strong>AutoAnalyze</strong>, <strong>RedditReport</strong>, <strong>GitHubIssuesReport</strong>, and <strong>RedditReportSummary</strong> functions.
                                            <br>
                                            Include it in the <code>x-api-key</code> header or <code>apikey</code> query parameter.
                                        </small>
=======
                        <!-- Admin Features -->
                        @if (userAccount?.Tier == AccountTier.Admin || userAccount?.Tier == AccountTier.SuperUser)
                        {
                            <div class="row mb-4">
                                <div class="col-md-4">
                                    <h5 class="text-warning">
                                        <i class="bi bi-gear-fill me-2"></i>
                                        Admin Features
                                    </h5>
                                    <p class="text-muted small">
                                        Administrative tools and configuration options.
                                    </p>
                                </div>
                                <div class="col-md-8">
                                    <div class="card border-warning">
                                        <div class="card-body p-3">
                                            <div class="d-flex align-items-center justify-content-between">
                                                <div>
                                                    <h6 class="mb-1">
                                                        <i class="bi bi-file-earmark-bar-graph me-2"></i>
                                                        Admin Reports
                                                    </h6>
                                                    <p class="text-muted small mb-0">
                                                        Create and manage automated custom reports for GitHub repositories and Reddit subreddits.
                                                    </p>
                                                </div>
                                                <div>
                                                    <a href="/admin/reports" class="btn btn-warning">
                                                        <i class="bi bi-arrow-right me-1"></i>
                                                        Manage
                                                    </a>
                                                </div>
                                            </div>
                                        </div>
>>>>>>> a93139eb
                                    </div>
                                </div>
                            </div>

                            <hr class="my-4">
                        }

                        <!-- Danger Zone -->
                        <div class="danger-zone">
                            <div class="row">
                                <div class="col-md-4">
                                    <h5 class="text-danger">
                                        <i class="bi bi-exclamation-triangle me-2"></i>
                                        Danger Zone
                                    </h5>
                                </div>
                                <div class="col-md-8">
                                    <div class="alert alert-danger" role="alert">
                                        <h6 class="alert-heading">Delete Account</h6>
                                        <p class="mb-3">
                                            Permanently delete your account and all associated data. This action cannot be undone.
                                        </p>
                                        <ul class="mb-3">
                                            <li>Your account will be permanently deleted and you will be logged out</li>
                                            <li>All shared analyses will be removed from our system</li>
                                            <li>All report requests and generated reports will be deleted</li>
                                            <li>Your usage history for audit and compliance purposes will be retained</li>
                                        </ul>
                                        <button class="btn btn-danger" 
                                                @onclick="ShowDeleteConfirmation" 
                                                disabled="@isDeleting">
                                            @if (isDeleting)
                                            {
                                                <span class="spinner-border spinner-border-sm me-2" role="status"></span>
                                                <span>Deleting Account and Data...</span>
                                            }
                                            else
                                            {
                                                <i class="bi bi-trash me-2"></i>
                                                <span>Delete My Account</span>
                                            }
                                        </button>
                                    </div>
                                </div>
                            </div>
                        </div>
                    }
                    else if (!string.IsNullOrEmpty(errorMessage))
                    {
                        <div class="alert alert-danger" role="alert">
                            <i class="bi bi-exclamation-triangle me-2"></i>
                            @errorMessage
                        </div>
                    }
                </div>
            </div>
        </div>
    </div>
</div>

@* Account Deleted Success Dialog *@
@if (showAccountDeletedDialog)
{
    <AccountDeletedDialog OnLogoutNow="@HandleLogoutNow" />
}

@code {
    private UserInfo? userInfo;
    private UserAccount? userAccount;
    private AccountLimits? accountLimits;
    private TierInfo[]? tierInformation;
    private string tierErrorMessage = "";
    private bool isLoading = true;
    private bool isLoadingUsage = true;
    private bool isDeleting = false;
    private bool showAccountDeletedDialog = false;
    private string errorMessage = "";
    
    // Email preferences fields
    private string preferredEmailInput = "";
    private bool isUpdatingEmail = false;
    private string emailUpdateMessage = "";
    private bool emailUpdateSuccess = false;
    private bool hasEmailChanged => preferredEmailInput != (userAccount?.PreferredEmail ?? "");
    
    // Email notification settings fields
    private bool emailNotificationsEnabled = false;
    private int selectedEmailFrequency = (int)EmailReportFrequency.Individual;
    private bool isUpdatingEmailSettings = false;
    private string emailSettingsMessage = "";
    private bool emailSettingsSuccess = false;

    // API key management fields
    private ApiKey? userApiKey;
    private bool isLoadingApiKey = true;
    private bool isApiKeyProcessing = false;
    private bool showApiKey = false;
    private string apiKeyMessage = "";
    private bool apiKeySuccess = false;

    protected override async Task OnInitializedAsync()
    {
        await LoadUserInfoAsync();
        await LoadUserAccountAsync();
    }

    private async Task LoadUserInfoAsync()
    {
        try
        {
            isLoading = true;
            errorMessage = "";
            
            // Check if user is authenticated
            var isAuthenticated = await AuthService.IsAuthenticatedAsync();
            if (!isAuthenticated)
            {
                Navigation.NavigateTo("/");
                return;
            }

            // Get user info from the backend - this returns UserInfo? directly
            userInfo = await UserManagementService.GetCurrentUserInfoAsync();
            
            if (userInfo == null)
            {
                // Fallback: create UserInfo from AuthenticatedUser if backend fails
                var currentUser = await AuthService.GetCurrentUserAsync();
                if (currentUser != null)
                {
                    userInfo = new UserInfo
                    {
                        UserId = currentUser.UserId,
                        Email = currentUser.Email,
                        Name = currentUser.Name,
                        AuthProvider = currentUser.AuthProvider,
                        ProviderUserId = currentUser.ProviderUserId,
                        ProfileImageUrl = currentUser.ProfileImageUrl,
                        CreatedAt = currentUser.CreatedAt,
                        LastLoginAt = currentUser.LastLoginAt ?? DateTime.UtcNow
                    };
                    
                    errorMessage = "Backend service unavailable. Displaying authentication data only.";
                }
                else
                {
                    errorMessage = "Unable to load account information. Please try logging out and back in.";
                }
            }
        }
        catch (Exception ex)
        {
            // Try fallback approach when backend fails
            try
            {
                var currentUser = await AuthService.GetCurrentUserAsync();
                if (currentUser != null)
                {
                    userInfo = new UserInfo
                    {
                        UserId = currentUser.UserId,
                        Email = currentUser.Email,
                        Name = currentUser.Name,
                        AuthProvider = currentUser.AuthProvider,
                        ProviderUserId = currentUser.ProviderUserId,
                        ProfileImageUrl = currentUser.ProfileImageUrl,
                        CreatedAt = currentUser.CreatedAt,
                        LastLoginAt = currentUser.LastLoginAt ?? DateTime.UtcNow
                    };
                    
                    errorMessage = $"Backend service error: {ex.Message}. Displaying authentication data only.";
                }
                else
                {
                    errorMessage = $"Failed to load account information: {ex.Message}";
                }
            }
            catch (Exception fallbackEx)
            {
                errorMessage = $"Critical error loading account information: {fallbackEx.Message}. Please contact support.";
            }
        }
        finally
        {
            isLoading = false;
            StateHasChanged();
        }
    }

    private async Task LoadUserAccountAsync()
    {
        try
        {
            isLoadingUsage = true;
            tierErrorMessage = "";
            var accountService = AccountServiceProvider.GetService();
            
            // Load tier information first
            try
            {
                tierInformation = await accountService.GetTierLimitsAsync();
            }
            catch (Exception ex)
            {
                tierErrorMessage = $"Failed to load tier information: {ex.Message}";
                tierInformation = null;
            }

            // Load user account and limits, passing tier info to avoid duplicate API call
            var accountResult = await accountService.GetUserAccountAndLimitsAsync(tierInformation);
            if (accountResult.HasValue)
            {
                userAccount = accountResult.Value.account;
                accountLimits = accountResult.Value.limits;
                
                // Update preferred email input to use UserAccount data
                if (userAccount != null)
                {
                    preferredEmailInput = userAccount.PreferredEmail ?? userInfo?.Email ?? "";
                    
                    // Initialize email notification settings
                    emailNotificationsEnabled = userAccount.EmailNotificationsEnabled;
                    selectedEmailFrequency = (int)userAccount.EmailFrequency;
                    
                    // Load API key if user supports it
                    if (AccountTierUtils.SupportsApiKeyGeneration(userAccount.Tier))
                    {
                        _ = Task.Run(async () => await LoadApiKeyAsync());
                    }
                    else
                    {
                        isLoadingApiKey = false;
                    }
                }
            }
            else
            {
                userAccount = null;
                accountLimits = null;
            }
        }
        catch (Exception ex)
        {
            // Log error but don't show to user - usage dashboard will show error state
            Console.WriteLine($"Error loading user account: {ex.Message}");
            userAccount = null;
            accountLimits = null;
            tierInformation = null;
            tierErrorMessage = "Failed to load account data. Please refresh the page.";
        }
        finally
        {
            isLoadingUsage = false;
            StateHasChanged();
        }
    }

    private async Task HandleUpgradeRequest(AccountTier tier)
    {
        await ToastService.ShowToastAsync($"Upgrade to {tier} tier coming soon!", ToastType.Info);
        // TODO: Implement actual upgrade logic when payment system is integrated
    }

    private async Task ShowDeleteConfirmation()
    {
        var confirmed = await JSRuntime.InvokeAsync<bool>("confirm", 
            "Are you absolutely sure you want to deactivate your account?\n\n" +
            "This will:\n" +
            "• Deactivate your account and log you out\n" +
            "• Prevent access to your reports\n" +
            "• Preserve your data for audit purposes\n\n" +
            "This action cannot be undone!\n\n" +
            "Type 'DELETE' to confirm:");

        if (confirmed)
        {
            // Second confirmation with typing requirement
            var deleteConfirmation = await JSRuntime.InvokeAsync<string>("prompt", 
                "Please type 'DELETE' (in capital letters) to confirm account deletion:");

            if (deleteConfirmation == "DELETE")
            {
                await DeleteAccountAsync();
            }
            else if (!string.IsNullOrEmpty(deleteConfirmation))
            {
                await ToastService.ShowToastAsync("Account deletion cancelled. You must type 'DELETE' exactly to confirm.", ToastType.Danger);
            }
        }
    }

    private async Task DeleteAccountAsync()
    {
        try
        {
            isDeleting = true;
            StateHasChanged();

            var result = await UserManagementService.DeleteCurrentUserAsync();
            
            if (result.Success)
            {
                // Show success dialog
                showAccountDeletedDialog = true;
                isDeleting = false;
                StateHasChanged();
                
                // Auto-logout after 5 seconds
                _ = Task.Run(async () =>
                {
                    await Task.Delay(5000);
                    await InvokeAsync(async () =>
                    {
                        await HandleLogoutNow();
                    });
                });
            }
            else
            {
                await ToastService.ShowToastAsync($"Failed to delete account: {result.ErrorMessage}", ToastType.Danger);
                isDeleting = false;
                StateHasChanged();
            }
        }
        catch (Exception ex)
        {
            await ToastService.ShowToastAsync($"Error deleting account: {ex.Message}", ToastType.Danger);
            isDeleting = false;
            StateHasChanged();
        }
    }

    private async Task HandleLogoutNow()
    {
        try
        {
            showAccountDeletedDialog = false;
            await AuthService.LogoutAsync();
            Navigation.NavigateTo("/", true);
        }
        catch (Exception ex)
        {
            await ToastService.ShowToastAsync($"Error during logout: {ex.Message}", ToastType.Danger);
            Navigation.NavigateTo("/", true);
        }
    }

    private async Task UpdatePreferredEmailAsync()
    {
        try
        {
            isUpdatingEmail = true;
            emailUpdateMessage = "";
            StateHasChanged();

            var result = await UserManagementService.UpdatePreferredEmailAsync(preferredEmailInput);
            
            if (result.Success)
            {
                // Refresh the user account to get the updated preferred email
                await LoadUserAccountAsync();
                
                emailUpdateMessage = "Email preference updated successfully!";
                await ToastService.ShowToastAsync("Email preference updated successfully!", ToastType.Success);
            }
            else
            {
                emailUpdateMessage = $"Failed to update email preference: {result.ErrorMessage}";
                await ToastService.ShowToastAsync($"Failed to update email preference: {result.ErrorMessage}", ToastType.Danger);
            }
        }
        catch (Exception ex)
        {
            emailUpdateMessage = $"Error updating email preference: {ex.Message}";
            await ToastService.ShowToastAsync($"Error updating email preference: {ex.Message}", ToastType.Danger);
        }
        finally
        {
            isUpdatingEmail = false;
            StateHasChanged();
        }
    }
    
    private async Task UpdateEmailNotificationSettings()
    {
        try
        {
            isUpdatingEmailSettings = true;
            emailSettingsMessage = "";
            emailSettingsSuccess = false;
            //if we just enabled it then change it to 1
            if(emailNotificationsEnabled && selectedEmailFrequency == 0)
            {
                selectedEmailFrequency = 1;
            }
            StateHasChanged();

            // Call the backend API to update email notification settings
            var result = await UserManagementService.UpdateEmailNotificationSettingsAsync(
                emailNotificationsEnabled, 
                (EmailReportFrequency)selectedEmailFrequency);
            
            if (result.Success)
            {
                // Update the local UserAccount model to reflect the changes
                if (userAccount != null)
                {
                    userAccount.EmailNotificationsEnabled = emailNotificationsEnabled;
                    userAccount.EmailFrequency = (EmailReportFrequency)selectedEmailFrequency;
                }
                
                emailSettingsMessage = "Email notification settings updated successfully!";
                emailSettingsSuccess = true;
                await ToastService.ShowToastAsync("Email notification settings updated!", ToastType.Success);
            }
            else
            {
                emailSettingsMessage = $"Failed to update email notification settings: {result.ErrorMessage}";
                emailSettingsSuccess = false;
                await ToastService.ShowToastAsync($"Failed to update email notification settings: {result.ErrorMessage}", ToastType.Danger);
            }
        }
        catch (Exception ex)
        {
            emailSettingsMessage = $"Error updating email notification settings: {ex.Message}";
            emailSettingsSuccess = false;
            await ToastService.ShowToastAsync($"Error updating email notification settings: {ex.Message}", ToastType.Danger);
        }
        finally
        {
            isUpdatingEmailSettings = false;
            StateHasChanged();
        }
    }

    private async Task LoadApiKeyAsync()
    {
        try
        {
            isLoadingApiKey = true;
            apiKeyMessage = "";
            
            var accountService = AccountServiceProvider.GetService();
            userApiKey = await accountService.GetApiKeyAsync();
        }
        catch (Exception ex)
        {
            apiKeyMessage = $"Error loading API key: {ex.Message}";
            apiKeySuccess = false;
        }
        finally
        {
            isLoadingApiKey = false;
            StateHasChanged();
        }
    }

    private async Task CreateApiKeyAsync()
    {
        try
        {
            isApiKeyProcessing = true;
            apiKeyMessage = "";
            apiKeySuccess = false;
            StateHasChanged();

            var accountService = AccountServiceProvider.GetService();
            var newApiKey = await accountService.CreateApiKeyAsync("API Key");
            
            if (newApiKey != null)
            {
                userApiKey = newApiKey;
                apiKeyMessage = "API key created successfully! Note: The key is disabled by default and requires admin approval.";
                apiKeySuccess = true;
                await ToastService.ShowToastAsync("API key created successfully!", ToastType.Success);
            }
            else
            {
                apiKeyMessage = "Failed to create API key. Please try again.";
                apiKeySuccess = false;
                await ToastService.ShowToastAsync("Failed to create API key", ToastType.Danger);
            }
        }
        catch (Exception ex)
        {
            apiKeyMessage = $"Error creating API key: {ex.Message}";
            apiKeySuccess = false;
            await ToastService.ShowToastAsync($"Error creating API key: {ex.Message}", ToastType.Danger);
        }
        finally
        {
            isApiKeyProcessing = false;
            StateHasChanged();
        }
    }

    private async Task DeleteApiKeyAsync()
    {
        try
        {
            var confirmed = await JSRuntime.InvokeAsync<bool>("confirm", 
                "Are you sure you want to delete your API key?\n\n" +
                "This action cannot be undone and will immediately revoke access for any applications using this key.");

            if (!confirmed)
                return;

            isApiKeyProcessing = true;
            apiKeyMessage = "";
            apiKeySuccess = false;
            StateHasChanged();

            var accountService = AccountServiceProvider.GetService();
            var deleted = await accountService.DeleteApiKeyAsync();
            
            if (deleted)
            {
                userApiKey = null;
                apiKeyMessage = "API key deleted successfully.";
                apiKeySuccess = true;
                await ToastService.ShowToastAsync("API key deleted successfully", ToastType.Success);
            }
            else
            {
                apiKeyMessage = "Failed to delete API key. Please try again.";
                apiKeySuccess = false;
                await ToastService.ShowToastAsync("Failed to delete API key", ToastType.Danger);
            }
        }
        catch (Exception ex)
        {
            apiKeyMessage = $"Error deleting API key: {ex.Message}";
            apiKeySuccess = false;
            await ToastService.ShowToastAsync($"Error deleting API key: {ex.Message}", ToastType.Danger);
        }
        finally
        {
            isApiKeyProcessing = false;
            StateHasChanged();
        }
    }

    private void ToggleApiKeyVisibility()
    {
        showApiKey = !showApiKey;
    }

    private async Task CopyToClipboard(string text)
    {
        try
        {
            await JSRuntime.InvokeVoidAsync("navigator.clipboard.writeText", text);
            await ToastService.ShowToastAsync("API key copied to clipboard!", ToastType.Success);
        }
        catch (Exception)
        {
            // Fallback for older browsers
            try
            {
                await JSRuntime.InvokeVoidAsync("prompt", "Copy this API key:", text);
            }
            catch (Exception ex)
            {
                await ToastService.ShowToastAsync($"Failed to copy to clipboard: {ex.Message}", ToastType.Danger);
            }
        }
    }
}<|MERGE_RESOLUTION|>--- conflicted
+++ resolved
@@ -350,7 +350,6 @@
                             <hr class="my-4">
                         }
 
-<<<<<<< HEAD
                         <!-- API Key Management -->
                         @if (userAccount != null && AccountTierUtils.SupportsApiKeyGeneration(userAccount.Tier))
                         {
@@ -495,8 +494,14 @@
                                             <br>
                                             Include it in the <code>x-api-key</code> header or <code>apikey</code> query parameter.
                                         </small>
-=======
-                        <!-- Admin Features -->
+                                    </div>
+                                </div>
+                            </div>
+
+                            <hr class="my-4">
+                        }
+                  
+                       <!-- Admin Features -->
                         @if (userAccount?.Tier == AccountTier.Admin || userAccount?.Tier == AccountTier.SuperUser)
                         {
                             <div class="row mb-4">
@@ -530,7 +535,6 @@
                                                 </div>
                                             </div>
                                         </div>
->>>>>>> a93139eb
                                     </div>
                                 </div>
                             </div>
